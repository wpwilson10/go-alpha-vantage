--- conflicted
+++ resolved
@@ -187,7 +187,6 @@
 	return parseDigitalCurrencySeriesData(response.Body)
 }
 
-<<<<<<< HEAD
 func (c *Client) SymbolSearch(keywords string) (*SymbolMatches, error) {
 	endpoint := c.buildRequestPath(map[string]string{
 		queryEndpoint: valueSymbolSearchEndpoint,
@@ -212,7 +211,8 @@
 	json.Unmarshal(body, &matches)
 
 	return matches, nil
-=======
+}
+	
 // StockQuote is a lightweight alternative to the time series APIs, this service returns the latest price and volume
 // information for a security of your choice.
 func (c *Client) StockQuote(symbol string) (*QuoteValue, error) {
@@ -226,5 +226,4 @@
 	}
 	defer response.Body.Close()
 	return parseQuoteData(response.Body)
->>>>>>> f6c6bf29
 }